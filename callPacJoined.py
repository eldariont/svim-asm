--- conflicted
+++ resolved
@@ -299,11 +299,7 @@
     return sv_evidences
 
 
-<<<<<<< HEAD
-def check_trans_candidate_1(left_tail, right_tail, left_contig, right_contig, full_read, reference, parameters):
-=======
 def check_inv_4(left_tail, right_tail, contig, full_read, reference, parameters):
->>>>>>> 21dcb0bf
     left_ref_end = left_tail.reference_end
     left_q_end = left_tail.query_alignment_end
     right_ref_end = right_tail.reference_end
@@ -323,7 +319,7 @@
     return sv_evidences
 
 
-def check_trans_candidate(left_tail, right_tail, left_contig, right_contig, full_read, reference, parameters):
+def check_trans_candidate_1(left_tail, right_tail, left_contig, right_contig, full_read, reference, parameters):
     left_ref_start = left_tail.reference_start
     left_q_start = left_tail.query_alignment_start
     right_ref_end = right_tail.reference_end
